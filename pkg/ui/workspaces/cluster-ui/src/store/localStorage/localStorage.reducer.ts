// Copyright 2021 The Cockroach Authors.
//
// Use of this software is governed by the Business Source License
// included in the file licenses/BSL.txt.
//
// As of the Change Date specified in that file, in accordance with
// the Business Source License, use of this software will be governed
// by the Apache License, Version 2.0, included in the file
// licenses/APL.txt.

import moment from "moment";
import { createSlice, PayloadAction } from "@reduxjs/toolkit";
import { DOMAIN_NAME } from "../utils";

type StatementsDateRangeState = {
  start: number;
  end: number;
};

export type LocalStorageState = {
  "adminUi/showDiagnosticsModal": boolean;
  "showColumns/StatementsPage": string;
  "showColumns/TransactionPage": string;
  "dateRange/StatementsPage": StatementsDateRangeState;
};

type Payload = {
  key: keyof LocalStorageState;
  value: any;
};

const defaultDateRange: StatementsDateRangeState = {
  start: moment
    .utc()
    .subtract(1, "hours")
    .unix(),
  end: moment.utc().unix() + 60, // Add 1 minute to account for potential lag.
};

// TODO (koorosh): initial state should be restored from preserved keys in LocalStorage
const initialState: LocalStorageState = {
  "adminUi/showDiagnosticsModal":
    Boolean(JSON.parse(localStorage.getItem("adminUi/showDiagnosticsModal"))) ||
    false,
  "showColumns/StatementsPage":
    JSON.parse(localStorage.getItem("showColumns/StatementsPage")) || null,
<<<<<<< HEAD
=======
  "showColumns/TransactionPage":
    JSON.parse(localStorage.getItem("showColumns/TransactionPage")) || null,
>>>>>>> b544b515
  "dateRange/StatementsPage":
    JSON.parse(localStorage.getItem("dateRange/StatementsPage")) ||
    defaultDateRange,
};

const localStorageSlice = createSlice({
  name: `${DOMAIN_NAME}/localStorage`,
  initialState,
  reducers: {
    update: (state: any, action: PayloadAction<Payload>) => {
      state[action.payload.key] = action.payload.value;
    },
  },
});

export const { actions, reducer } = localStorageSlice;<|MERGE_RESOLUTION|>--- conflicted
+++ resolved
@@ -44,11 +44,8 @@
     false,
   "showColumns/StatementsPage":
     JSON.parse(localStorage.getItem("showColumns/StatementsPage")) || null,
-<<<<<<< HEAD
-=======
   "showColumns/TransactionPage":
     JSON.parse(localStorage.getItem("showColumns/TransactionPage")) || null,
->>>>>>> b544b515
   "dateRange/StatementsPage":
     JSON.parse(localStorage.getItem("dateRange/StatementsPage")) ||
     defaultDateRange,
