--- conflicted
+++ resolved
@@ -525,15 +525,10 @@
 	// apply it for all web endpoints.
 	s.mux.Handle(adminEndpoint, gwMux)
 	s.mux.Handle(ts.URLPrefix, gwMux)
-<<<<<<< HEAD
 	s.mux.Handle(statusPrefix, gwMux)
 	s.mux.Handle("/health", gwMux)
 	s.mux.Handle(statusVars, http.HandlerFunc(s.status.handleVars))
-=======
-	s.mux.Handle(statusPrefix, s.status)
-	s.mux.Handle(healthEndpoint, s.status)
 	log.Trace(ctx, "added http endpoints")
->>>>>>> d8a2d32b
 
 	if err := sdnotify.Ready(); err != nil {
 		log.Errorf(s.Ctx(), "failed to signal readiness using systemd protocol: %s", err)
